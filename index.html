--- conflicted
+++ resolved
@@ -16,11 +16,7 @@
   <meta name="twitter:card" content="summary_large_image" />
   <meta name="twitter:site" content="@medcare_ai" />
   <meta name="twitter:image" content="https://medcare-ai.com/og-image.png" />
-<<<<<<< HEAD
   <!-- <link rel="icon" type="image/svg+xml" href="/favicon.svg" /> -->
-=======
-<!--   <link rel="icon" type="image/svg+xml" href="/favicon.svg" /> -->
->>>>>>> da9bdaaf
   <link rel="icon" type="image/png" sizes="32x32" href="/favicon-32x32.png" />
   <link rel="icon" type="image/png" sizes="16x16" href="/favicon-16x16.png" />
   <link rel="apple-touch-icon" sizes="180x180" href="/apple-touch-icon.png" />
