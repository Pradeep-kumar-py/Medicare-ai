import { supabase } from './client';
import type { Database } from './types';

type Tables = Database['public']['Tables'];

// Profile functions
export const profileService = {
  async getCurrentProfile() {
    const { data: { user } } = await supabase.auth.getUser();
    if (!user) return null;

    const { data, error } = await supabase
      .from('profiles')
      .select('*')
      .eq('id', user.id)
      .single();

    if (error) {
      // If profile doesn't exist, create one
      if (error.code === 'PGRST116') {
        try {
          const newProfile = await this.createProfile(user);
          return newProfile;
        } catch (createError) {
          console.error('Error creating profile:', createError);
          throw createError;
        }
      }
      throw error;
    }
    return data;
  },

  async createProfile(user: any) {
    const profileData = {
      id: user.id,
      email: user.email,
      full_name: user.user_metadata?.full_name || 'New User',
      role: 'patient' as const,
      avatar_url: user.user_metadata?.avatar_url || null,
      preferred_language: 'en',
    };

    const { data, error } = await supabase
      .from('profiles')
      .insert(profileData)
      .select()
      .single();

    if (error) throw error;
    return data;
  },

  async createDefaultProfile(userId: string) {
    const { data: { user } } = await supabase.auth.getUser();
    if (!user) throw new Error('No authenticated user');

    const defaultProfile = {
      id: userId,
      email: user.email || '',
      full_name: user.user_metadata?.full_name || null,
      role: 'patient' as const,
      avatar_url: null,
      phone: null,
      date_of_birth: null,
      gender: null,
      address: null,
      emergency_contact_name: null,
      emergency_contact_phone: null,
      medical_history: null,
      allergies: null,
      current_medications: null,
      insurance_provider: null,
      insurance_policy_number: null,
      preferred_language: null,
    };

    const { data, error } = await supabase
      .from('profiles')
      .insert(defaultProfile)
      .select()
      .single();

    if (error) throw error;
    return data;
  },

  async updateProfile(updates: Partial<Tables['profiles']['Update']>) {
    const { data: { user } } = await supabase.auth.getUser();
    if (!user) throw new Error('No authenticated user');

    const { data, error } = await supabase
      .from('profiles')
      .update(updates)
      .eq('id', user.id)
      .select()
      .single();

    if (error) throw error;
    return data;
  }
};

// Appointments functions
export const appointmentService = {
  async getAppointments() {
    const { data: { user } } = await supabase.auth.getUser();
    if (!user) throw new Error('No authenticated user');

    const { data, error } = await supabase
      .from('appointments')
      .select(`
        *,
        doctor:doctors!inner(
          *,
          profile:profiles!inner(*)
        ),
        hospital:hospitals(*)
      `)
      .eq('patient_id', user.id)
      .order('appointment_date', { ascending: true });

    if (error) throw error;
    return data;
  },

  async createAppointment(appointment: Tables['appointments']['Insert']) {
    const { data: { user } } = await supabase.auth.getUser();
    if (!user) throw new Error('No authenticated user');

    const appointmentData = {
      ...appointment,
      patient_id: user.id
    };

    const { data, error } = await supabase
      .from('appointments')
      .insert(appointmentData)
      .select()
      .single();

    if (error) throw error;
    return data;
  },

  async updateAppointment(id: string, updates: Tables['appointments']['Update']) {
    const { data, error } = await supabase
      .from('appointments')
      .update(updates)
      .eq('id', id)
      .select()
      .single();

    if (error) throw error;
    return data;
  }
};

// Doctors functions
export const doctorService = {
  async getDoctors(specialization?: string) {
    let query = supabase
      .from('doctors')
      .select(`
        *,
        profile:profiles!inner(*)
      `)
      .eq('is_available', true);

    if (specialization) {
      query = query.eq('specialization', specialization);
    }

    const { data, error } = await query.order('rating', { ascending: false });

    if (error) throw error;
    return data;
  },

  async getDoctorById(id: string) {
    const { data, error } = await supabase
      .from('doctors')
      .select(`
        *,
        profile:profiles!inner(*)
      `)
      .eq('id', id)
      .single();

    if (error) throw error;
    return data;
  }
};

// Health metrics functions
export const healthMetricsService = {
  async getHealthMetrics(limit = 50) {
    const { data: { user } } = await supabase.auth.getUser();
    if (!user) throw new Error('No authenticated user');

    const { data, error } = await supabase
      .from('health_metrics')
      .select('*')
      .eq('user_id', user.id)
      .order('recorded_at', { ascending: false })
      .limit(limit);

    if (error) throw error;
    return data;
  },

  async addHealthMetric(metric: Omit<Tables['health_metrics']['Insert'], 'user_id'>) {
    const { data: { user } } = await supabase.auth.getUser();
    if (!user) throw new Error('No authenticated user');

    const { data, error } = await supabase
      .from('health_metrics')
      .insert({
        ...metric,
        user_id: user.id
      })
      .select()
      .single();

    if (error) throw error;
    return data;
  },

  async getLatestMetricByName(metricName: string) {
    const { data: { user } } = await supabase.auth.getUser();
    if (!user) throw new Error('No authenticated user');

    const { data, error } = await supabase
      .from('health_metrics')
      .select('*')
      .eq('user_id', user.id)
      .eq('metric_name', metricName)
      .order('recorded_at', { ascending: false })
      .limit(1)
      .single();

    if (error && error.code !== 'PGRST116') throw error; // PGRST116 is "no rows returned"
    return data;
  }
};

// Medications functions
export const medicationService = {
  async getMedications() {
    const { data: { user } } = await supabase.auth.getUser();
    if (!user) throw new Error('No authenticated user');

    const { data, error } = await supabase
      .from('medications')
      .select(`
        *,
        prescribed_by:doctors(
          *,
          profile:profiles!inner(*)
        )
      `)
      .eq('user_id', user.id)
      .eq('is_active', true)
      .order('created_at', { ascending: false });

    if (error) throw error;
    return data;
  },

  async addMedication(medication: Omit<Tables['medications']['Insert'], 'user_id'>) {
    const { data: { user } } = await supabase.auth.getUser();
    if (!user) throw new Error('No authenticated user');

    const { data, error } = await supabase
      .from('medications')
      .insert({
        ...medication,
        user_id: user.id
      })
      .select()
      .single();

    if (error) throw error;
    return data;
  },

  async updateMedication(id: string, updates: Tables['medications']['Update']) {
    const { data, error } = await supabase
      .from('medications')
      .update(updates)
      .eq('id', id)
      .select()
      .single();

    if (error) throw error;
    return data;
  },

  async logMedicationTaken(medicationId: string, takenAt?: Date) {
    const { data: { user } } = await supabase.auth.getUser();
    if (!user) throw new Error('No authenticated user');

    const { data, error } = await supabase
      .from('medication_logs')
      .insert({
        medication_id: medicationId,
        user_id: user.id,
<<<<<<< HEAD
        scheduled_time: takenAt ? takenAt.toISOString() : new Date().toISOString(),
=======
        scheduled_time: takenAt?.toISOString() || new Date().toISOString(),
>>>>>>> b02e1acc
        taken_at: new Date().toISOString(),
        was_taken: true
      })
      .select()
      .single();

    if (error) throw error;
    return data;
  }
};

// Symptoms functions
export const symptomService = {
  async getSymptoms() {
    const { data: { user } } = await supabase.auth.getUser();
    if (!user) throw new Error('No authenticated user');

    const { data, error } = await supabase
      .from('symptoms')
      .select('*')
      .eq('user_id', user.id)
      .order('reported_at', { ascending: false });

    if (error) throw error;
    return data;
  },

  async addSymptom(symptom: Omit<Tables['symptoms']['Insert'], 'user_id'>) {
    const { data: { user } } = await supabase.auth.getUser();
    if (!user) throw new Error('No authenticated user');

    const { data, error } = await supabase
      .from('symptoms')
      .insert({
        ...symptom,
        user_id: user.id
      })
      .select()
      .single();

    if (error) throw error;
    return data;
  }
};

// Teleconsultations functions
export const teleconsultationService = {
  async getTeleconsultations() {
    const { data: { user } } = await supabase.auth.getUser();
    if (!user) throw new Error('No authenticated user');

    const { data, error } = await supabase
      .from('teleconsultations')
      .select(`
        *,
        appointment:appointments!inner(*),
        doctor:doctors!inner(
          *,
          profile:profiles!inner(*)
        )
      `)
      .eq('patient_id', user.id)
      .order('created_at', { ascending: false });

    if (error) throw error;
    return data;
  },

  async createTeleconsultation(consultation: Tables['teleconsultations']['Insert']) {
    const { data: { user } } = await supabase.auth.getUser();
    if (!user) throw new Error('No authenticated user');

    const consultationData = {
      ...consultation,
      patient_id: user.id
    };

    const { data, error } = await supabase
      .from('teleconsultations')
      .insert(consultationData)
      .select()
      .single();

    if (error) throw error;
    return data;
  }
};

// Hospitals functions
export const hospitalService = {
  async getHospitals() {
    const { data, error } = await supabase
      .from('hospitals')
      .select('*')
      .order('rating', { ascending: false });

    if (error) throw error;
    return data;
  },

  async getNearbyHospitals(latitude: number, longitude: number, radiusKm = 50) {
<<<<<<< HEAD
    // Since the RPC function doesn't exist, we'll return all hospitals for now
    // TODO: Implement proper geospatial filtering when the RPC function is created
    const { data, error } = await supabase
      .from('hospitals')
      .select('*')
      .order('rating', { ascending: false });
=======
    const { data, error } = await (supabase as any).rpc('hospitals_within_radius', {
      lat: latitude,
      lng: longitude,
      radius_km: radiusKm
    });
>>>>>>> b02e1acc

    if (error) throw error;
    return data;
  }
};

// Medicines functions
export const medicineService = {
  async getMedicines(category?: string, searchTerm?: string) {
    let query = supabase
      .from('medicines')
      .select('*')
      .eq('in_stock', true);

    if (category && category !== 'all') {
      query = query.eq('category', category);
    }

    if (searchTerm) {
      query = query.or(`name.ilike.%${searchTerm}%,generic_name.ilike.%${searchTerm}%,description.ilike.%${searchTerm}%`);
    }

    const { data, error } = await query.order('rating', { ascending: false });

    if (error) throw error;
    return data;
  }
};

// Health trends functions
export const healthTrendsService = {
  async getHealthTrends(category?: string) {
    let query = supabase
      .from('health_trends')
      .select('*');

    if (category && category !== 'all') {
      query = query.eq('category', category);
    }

    const { data, error } = await query.order('date_recorded', { ascending: false });

    if (error) throw error;
    return data;
  }
};

// User alerts functions
export const alertService = {
  async getAlerts() {
    const { data: { user } } = await supabase.auth.getUser();
    if (!user) throw new Error('No authenticated user');

    const { data, error } = await supabase
      .from('user_alerts')
      .select('*')
      .eq('user_id', user.id)
      .order('created_at', { ascending: false });

    if (error) throw error;
    return data;
  },

  async markAlertAsRead(id: string) {
    const { data, error } = await supabase
      .from('user_alerts')
      .update({ is_read: true })
      .eq('id', id)
      .select()
      .single();

    if (error) throw error;
    return data;
  }
};

// Insurance functions
export const insuranceService = {
  async getInsuranceProviders() {
    const { data, error } = await supabase
      .from('insurance_providers')
      .select('*')
      .order('name');

    if (error) throw error;
    return data;
  },

  async getInsuranceClaims() {
    const { data: { user } } = await supabase.auth.getUser();
    if (!user) throw new Error('No authenticated user');

    const { data, error } = await supabase
      .from('insurance_claims')
      .select(`
        *,
        provider:insurance_providers(*)
      `)
      .eq('user_id', user.id)
      .order('submitted_at', { ascending: false });

    if (error) throw error;
    return data;
  },

  async createInsuranceClaim(claim: Omit<Tables['insurance_claims']['Insert'], 'user_id'>) {
    const { data: { user } } = await supabase.auth.getUser();
    if (!user) throw new Error('No authenticated user');

    const { data, error } = await supabase
      .from('insurance_claims')
      .insert({
        ...claim,
        user_id: user.id
      })
      .select()
      .single();

    if (error) throw error;
    return data;
  }
};

// Authentication functions
export const authService = {
  async signUp(email: string, password: string, userData?: any) {
    const { data, error } = await supabase.auth.signUp({
      email,
      password,
      options: {
        data: userData
      }
    });

    if (error) throw error;
    return data;
  },

  async signIn(email: string, password: string) {
    const { data, error } = await supabase.auth.signInWithPassword({
      email,
      password
    });

    if (error) throw error;
    return data;
  },

  async signOut() {
    const { error } = await supabase.auth.signOut();
    if (error) throw error;
  },

  async resetPassword(email: string) {
    const { error } = await supabase.auth.resetPasswordForEmail(email);
    if (error) throw error;
  }
};<|MERGE_RESOLUTION|>--- conflicted
+++ resolved
@@ -305,11 +305,7 @@
       .insert({
         medication_id: medicationId,
         user_id: user.id,
-<<<<<<< HEAD
         scheduled_time: takenAt ? takenAt.toISOString() : new Date().toISOString(),
-=======
-        scheduled_time: takenAt?.toISOString() || new Date().toISOString(),
->>>>>>> b02e1acc
         taken_at: new Date().toISOString(),
         was_taken: true
       })
@@ -411,20 +407,12 @@
   },
 
   async getNearbyHospitals(latitude: number, longitude: number, radiusKm = 50) {
-<<<<<<< HEAD
     // Since the RPC function doesn't exist, we'll return all hospitals for now
     // TODO: Implement proper geospatial filtering when the RPC function is created
     const { data, error } = await supabase
       .from('hospitals')
       .select('*')
       .order('rating', { ascending: false });
-=======
-    const { data, error } = await (supabase as any).rpc('hospitals_within_radius', {
-      lat: latitude,
-      lng: longitude,
-      radius_km: radiusKm
-    });
->>>>>>> b02e1acc
 
     if (error) throw error;
     return data;
