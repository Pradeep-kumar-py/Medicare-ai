import React, { useState } from 'react';
import { useLanguage } from '../context/LanguageContext';
import { Button } from './ui/button';
import { Card, CardContent, CardHeader, CardTitle } from './ui/card';
import { Textarea } from './ui/textarea';
import { Input } from './ui/input';
import { Label } from './ui/label';
import { Badge } from './ui/badge';
import { Select, SelectContent, SelectItem, SelectTrigger, SelectValue } from './ui/select';
import { Stethoscope, AlertCircle, Info, Thermometer, Search, Mic, MicOff, UserCheck, Calendar, X, Plus } from 'lucide-react';
import { toast } from '../hooks/use-toast';
import { buildApiUrl, API_CONFIG, apiRequest } from '../config/api';
import ApiHealthCheck from './ApiHealthCheck';

interface SuggestedCondition {
  name: string;
  probability: number;
  severity: 'low' | 'medium' | 'high';
  recommendations: string[];
  specialists: string[];
  urgency: 'routine' | 'soon' | 'urgent';
}

interface AnalysisResponse {
  conditions: SuggestedCondition[];
  general_advice: string;
  emergency_warning: string;
}

const SymptomChecker: React.FC = () => {
  const { t } = useLanguage();
  const [symptoms, setSymptoms] = useState<string[]>([]);
  const [currentSymptom, setCurrentSymptom] = useState('');
  const [age, setAge] = useState('');
  const [gender, setGender] = useState('');
  const [additionalInfo, setAdditionalInfo] = useState('');
  const [isAnalyzing, setIsAnalyzing] = useState(false);
  const [suggestions, setSuggestions] = useState<SuggestedCondition[]>([]);
  const [generalAdvice, setGeneralAdvice] = useState('');
  const [emergencyWarning, setEmergencyWarning] = useState('');
  const [isListening, setIsListening] = useState(false);
  const [showApiDebug, setShowApiDebug] = useState(false);

  const addSymptom = (symptom: string) => {
    const trimmedSymptom = symptom.trim();
    if (trimmedSymptom && !symptoms.includes(trimmedSymptom)) {
      setSymptoms([...symptoms, trimmedSymptom]);
      setCurrentSymptom('');
    }
  };

  const removeSymptom = (index: number) => {
    setSymptoms(symptoms.filter((_, i) => i !== index));
  };

  const handleSymptomKeyPress = (e: React.KeyboardEvent) => {
    if (e.key === 'Enter') {
      e.preventDefault();
      addSymptom(currentSymptom);
    }
  };

  const analyzeSymptoms = async () => {
    if (symptoms.length === 0) {
      toast({
        title: "Please enter symptoms",
        description: "Add at least one symptom to get AI-powered analysis.",
        variant: "destructive"
      });
      return;
    }

    setIsAnalyzing(true);
    
    try {
      const requestData = {
        symptoms,
        age: age ? parseInt(age) : undefined,
        gender: gender || undefined,
        additional_info: additionalInfo || undefined
      };

<<<<<<< HEAD
      console.log('Sending request to:', buildApiUrl(API_CONFIG.ENDPOINTS.SYMPTOM_ANALYSIS));
      console.log('Request data:', requestData);

      const response = await apiRequest(buildApiUrl(API_CONFIG.ENDPOINTS.SYMPTOM_ANALYSIS), {
=======
      const response = await fetch('https://gpptch45-8000.inc1.devtunnels.ms/symptom-analysis', {
>>>>>>> da9bdaaf
        method: 'POST',
        body: JSON.stringify(requestData)
      });

      console.log('Response status:', response.status);
      
      if (!response.ok) {
        const errorText = await response.text();
        console.error('API Error:', errorText);
        
        // Fallback to demo data if API fails
        console.log('Falling back to demo analysis...');
        provideFallbackAnalysis();
        return;
      }

      const data: AnalysisResponse = await response.json();
      console.log('Response data:', data);
      
      setSuggestions(data.conditions);
      setGeneralAdvice(data.general_advice);
      setEmergencyWarning(data.emergency_warning);
      
      toast({
        title: "Analysis Complete",
        description: `Found ${data.conditions.length} potential conditions based on your symptoms.`,
      });
    } catch (error) {
      console.error('Network error:', error);
      
      toast({
        title: "API Temporarily Unavailable",
        description: "Using offline analysis mode. For accurate results, please try again later.",
        variant: "default"
      });
      
      // Provide fallback demo analysis
      provideFallbackAnalysis();
    } finally {
      setIsAnalyzing(false);
    }
  };

  const provideFallbackAnalysis = () => {
    // Generate demo analysis based on common symptoms
    const commonConditions = generateFallbackConditions(symptoms);
    setSuggestions(commonConditions);
    setGeneralAdvice("This is a demo analysis since the AI backend is temporarily unavailable. Please consult with a healthcare professional for accurate diagnosis.");
    setEmergencyWarning(symptoms.some(s => 
      s.toLowerCase().includes('chest pain') || 
      s.toLowerCase().includes('difficulty breathing') ||
      s.toLowerCase().includes('severe headache')
    ) ? "If you're experiencing severe symptoms, please seek immediate medical attention or call emergency services." : "");
  };

  const generateFallbackConditions = (userSymptoms: string[]): SuggestedCondition[] => {
    const symptomKeywords = userSymptoms.join(' ').toLowerCase();
    const conditions: SuggestedCondition[] = [];

    // Common cold/flu symptoms
    if (symptomKeywords.includes('fever') || symptomKeywords.includes('cough') || symptomKeywords.includes('headache')) {
      conditions.push({
        name: "Common Cold/Flu",
        probability: 70,
        severity: "low" as const,
        recommendations: [
          "Get plenty of rest",
          "Stay hydrated with fluids",
          "Consider over-the-counter pain relievers",
          "Monitor temperature regularly"
        ],
        specialists: ["General Practitioner", "Family Medicine"],
        urgency: "routine" as const
      });
    }

    // Digestive issues
    if (symptomKeywords.includes('nausea') || symptomKeywords.includes('stomach') || symptomKeywords.includes('vomit')) {
      conditions.push({
        name: "Gastroenteritis",
        probability: 60,
        severity: "medium" as const,
        recommendations: [
          "Stay hydrated with clear fluids",
          "Follow BRAT diet (bananas, rice, applesauce, toast)",
          "Avoid dairy and fatty foods",
          "Rest and monitor symptoms"
        ],
        specialists: ["General Practitioner", "Gastroenterologist"],
        urgency: "soon" as const
      });
    }

    // Stress/anxiety symptoms
    if (symptomKeywords.includes('stress') || symptomKeywords.includes('anxiety') || symptomKeywords.includes('worry')) {
      conditions.push({
        name: "Stress/Anxiety",
        probability: 65,
        severity: "medium" as const,
        recommendations: [
          "Practice deep breathing exercises",
          "Consider meditation or mindfulness",
          "Maintain regular sleep schedule",
          "Talk to someone you trust"
        ],
        specialists: ["Psychologist", "Psychiatrist", "Counselor"],
        urgency: "routine" as const
      });
    }

    // Default general condition if no specific matches
    if (conditions.length === 0) {
      conditions.push({
        name: "General Health Concern",
        probability: 50,
        severity: "low" as const,
        recommendations: [
          "Monitor symptoms over the next 24-48 hours",
          "Maintain healthy lifestyle habits",
          "Stay hydrated and get adequate rest",
          "Consult healthcare provider if symptoms persist"
        ],
        specialists: ["General Practitioner"],
        urgency: "routine" as const
      });
    }

    return conditions;
  };

  const startVoiceInput = () => {
    if ('webkitSpeechRecognition' in window || 'SpeechRecognition' in window) {
      const SpeechRecognition = (window as any).webkitSpeechRecognition || (window as any).SpeechRecognition;
      const recognition = new SpeechRecognition();
      
      recognition.continuous = false;
      recognition.interimResults = false;
      recognition.lang = 'en-US';

      setIsListening(true);

      recognition.onresult = (event: any) => {
        const transcript = event.results[0][0].transcript;
        addSymptom(transcript);
        setIsListening(false);
      };

      recognition.onerror = () => {
        setIsListening(false);
        toast({
          title: "Voice input failed",
          description: "Please try again or type your symptoms manually.",
          variant: "destructive"
        });
      };

      recognition.onend = () => {
        setIsListening(false);
      };

      recognition.start();
    } else {
      toast({
        title: "Voice input not supported",
        description: "Your browser doesn't support voice input. Please type your symptoms.",
        variant: "destructive"
      });
    }
  };

  const getSeverityColor = (severity: string) => {
    switch (severity) {
      case 'low': return 'bg-success/10 text-success border-success/20';
      case 'medium': return 'bg-warning/10 text-warning border-warning/20';
      case 'high': return 'bg-destructive/10 text-destructive border-destructive/20';
      default: return 'bg-muted text-muted-foreground';
    }
  };

  const getSeverityIcon = (severity: string) => {
    switch (severity) {
      case 'low': return <Info className="h-4 w-4" />;
      case 'medium': return <AlertCircle className="h-4 w-4" />;
      case 'high': return <Thermometer className="h-4 w-4" />;
      default: return <Info className="h-4 w-4" />;
    }
  };

  const getUrgencyColor = (urgency: string) => {
    switch (urgency) {
      case 'routine': return 'text-muted-foreground';
      case 'soon': return 'text-warning';
      case 'urgent': return 'text-destructive';
      default: return 'text-muted-foreground';
    }
  };

  const bookAppointment = (specialists: string[]) => {
    // Navigate to appointment page with specialist pre-selected
    window.location.href = '/appointments';
  };

  return (
    <div className="container py-6 sm:py-8 space-y-6 sm:space-y-8 px-4">
      {/* Header */}
      <div className="text-center space-y-4">
        <div className="inline-flex items-center justify-center w-12 h-12 sm:w-16 sm:h-16 bg-gradient-primary rounded-full mb-4">
          <Stethoscope className="h-6 w-6 sm:h-8 sm:w-8 text-white" />
        </div>
        <h1 className="text-2xl sm:text-3xl md:text-4xl font-bold">{t('symptomCheckerTitle')}</h1>
        <p className="text-lg sm:text-xl text-muted-foreground max-w-2xl mx-auto px-4">
          Describe your symptoms and get AI-powered health insights and recommendations.
        </p>
        
        {/* API Debug Toggle */}
        <div className="flex justify-center">
          <Button 
            variant="ghost" 
            size="sm" 
            onClick={() => setShowApiDebug(!showApiDebug)}
            className="text-xs text-muted-foreground"
          >
            {showApiDebug ? 'Hide' : 'Show'} API Status
          </Button>
        </div>
      </div>

      {/* API Health Check (Debug) */}
      {showApiDebug && (
        <div className="max-w-2xl mx-auto">
          <ApiHealthCheck />
        </div>
      )}

      {/* Symptom Input */}
      <Card className="max-w-2xl mx-auto">
        <CardHeader>
          <CardTitle className="flex items-center space-x-2">
            <Search className="h-5 w-5" />
            <span>Symptom Analysis</span>
          </CardTitle>
        </CardHeader>
        <CardContent className="space-y-6">
          {/* Add Symptoms */}
          <div className="space-y-3">
            <Label htmlFor="symptomInput" className="text-sm font-medium">
              Add Symptoms *
            </Label>
            <div className="flex gap-2">
              <Input
                id="symptomInput"
                placeholder="e.g., headache, fever, nausea (press Enter to add)"
                value={currentSymptom}
                onChange={(e) => setCurrentSymptom(e.target.value)}
                onKeyPress={handleSymptomKeyPress}
                className="flex-1"
              />
              <Button
                type="button"
                variant="outline"
                size="sm"
                onClick={() => addSymptom(currentSymptom)}
                disabled={!currentSymptom.trim()}
              >
                <Plus className="h-4 w-4" />
              </Button>
              <Button
                variant="outline"
                size="sm"
                onClick={startVoiceInput}
                disabled={isListening}
              >
                {isListening ? (
                  <MicOff className="h-4 w-4 text-destructive" />
                ) : (
                  <Mic className="h-4 w-4" />
                )}
              </Button>
            </div>
            
            {/* Symptom Tags */}
            {symptoms.length > 0 && (
              <div className="flex flex-wrap gap-2 p-3 bg-muted/30 rounded-lg">
                {symptoms.map((symptom, index) => (
                  <Badge
                    key={index}
                    variant="secondary"
                    className="px-3 py-1 text-sm flex items-center gap-2"
                  >
                    {symptom}
                    <button
                      onClick={() => removeSymptom(index)}
                      className="hover:bg-destructive/20 rounded-full p-0.5"
                    >
                      <X className="h-3 w-3" />
                    </button>
                  </Badge>
                ))}
              </div>
            )}
          </div>

          {/* Age Input */}
          <div className="space-y-2">
            <Label htmlFor="patientAge" className="text-sm font-medium">
              Age (optional)
            </Label>
            <Input
              id="patientAge"
              type="number"
              placeholder="e.g., 35"
              value={age}
              onChange={(e) => setAge(e.target.value)}
              min="1"
              max="120"
            />
          </div>

          {/* Gender Selection */}
          <div className="space-y-2">
            <Label className="text-sm font-medium">Gender (optional)</Label>
            <Select value={gender} onValueChange={setGender}>
              <SelectTrigger>
                <SelectValue placeholder="Select gender" />
              </SelectTrigger>
              <SelectContent>
                <SelectItem value="male">Male</SelectItem>
                <SelectItem value="female">Female</SelectItem>
                <SelectItem value="other">Other</SelectItem>
              </SelectContent>
            </Select>
          </div>

          {/* Additional Information */}
          <div className="space-y-2">
            <Label htmlFor="additionalInfo" className="text-sm font-medium">
              Additional Information (optional)
            </Label>
            <Textarea
              id="additionalInfo"
              placeholder="Any additional details about your symptoms, duration, severity, etc."
              value={additionalInfo}
              onChange={(e) => setAdditionalInfo(e.target.value)}
              className="min-h-[80px] resize-none"
            />
          </div>
          
          {/* Analyze Button */}
          <Button
            onClick={analyzeSymptoms}
            disabled={isAnalyzing || symptoms.length === 0}
            className="w-full"
            size="lg"
          >
            <Search className="h-4 w-4 mr-2" />
            {isAnalyzing ? 'Analyzing symptoms...' : '🔍 Analyze Symptoms'}
          </Button>
        </CardContent>
      </Card>

      {/* Analysis Results */}
      {suggestions.length > 0 && (
        <div className="max-w-4xl mx-auto space-y-6">
          <h2 className="text-2xl font-bold text-center">{t('suggestedConditions')}</h2>
          
          {/* General Advice */}
          {generalAdvice && (
            <Card className="bg-blue-50 border-blue-200 dark:bg-blue-950/20 dark:border-blue-800">
              <CardContent className="pt-6">
                <div className="flex items-start space-x-3">
                  <Info className="h-5 w-5 text-blue-600 mt-0.5 flex-shrink-0" />
                  <div>
                    <h4 className="font-semibold text-blue-900 dark:text-blue-100 mb-2">General Advice</h4>
                    <p className="text-sm text-blue-800 dark:text-blue-200">{generalAdvice}</p>
                  </div>
                </div>
              </CardContent>
            </Card>
          )}

          {/* Emergency Warning */}
          {emergencyWarning && (
            <Card className="bg-red-50 border-red-200 dark:bg-red-950/20 dark:border-red-800">
              <CardContent className="pt-6">
                <div className="flex items-start space-x-3">
                  <AlertCircle className="h-5 w-5 text-red-600 mt-0.5 flex-shrink-0" />
                  <div>
                    <h4 className="font-semibold text-red-900 dark:text-red-100 mb-2">⚠️ Emergency Warning</h4>
                    <p className="text-sm text-red-800 dark:text-red-200">{emergencyWarning}</p>
                  </div>
                </div>
              </CardContent>
            </Card>
          )}
          
          <div className="grid gap-4 sm:gap-6 grid-cols-1 sm:grid-cols-2 lg:grid-cols-3">
            {suggestions.map((condition, index) => (
              <Card key={index} className="medical-card hover:shadow-medical transition-all duration-300">
                <CardHeader>
                  <div className="flex items-center justify-between">
                    <CardTitle className="text-lg">{condition.name}</CardTitle>
                    <Badge className={getSeverityColor(condition.severity)}>
                      {getSeverityIcon(condition.severity)}
                      <span className="ml-1 capitalize">{condition.severity}</span>
                    </Badge>
                  </div>
                  <div className="flex items-center space-x-2">
                    <div className="flex-1 bg-muted rounded-full h-2 overflow-hidden">
                      <div 
                        className="h-full bg-primary transition-all duration-500"
                        style={{ width: `${condition.probability}%` }}
                      />
                    </div>
                    <span className="text-sm font-medium">{condition.probability}%</span>
                  </div>
                </CardHeader>
                
                <CardContent>
                  <div className="space-y-4">
                    <div>
                      <h4 className="font-semibold text-sm mb-2">Recommendations:</h4>
                      <ul className="space-y-2">
                        {condition.recommendations.map((rec, idx) => (
                          <li key={idx} className="text-sm flex items-start space-x-2">
                            <span className="w-1.5 h-1.5 bg-primary rounded-full mt-2 flex-shrink-0" />
                            <span>{rec}</span>
                          </li>
                        ))}
                      </ul>
                    </div>

                    <div>
                      <h4 className="font-semibold text-sm mb-2 flex items-center gap-2">
                        <UserCheck className="h-4 w-4" />
                        Suggested Specialists:
                      </h4>
                      <div className="flex flex-wrap gap-1 mb-3">
                        {condition.specialists.map((specialist, idx) => (
                          <Badge key={idx} variant="outline" className="text-xs">
                            {specialist}
                          </Badge>
                        ))}
                      </div>
                      <p className={`text-xs mb-3 ${getUrgencyColor(condition.urgency)}`}>
                        Urgency: <span className="capitalize font-medium">{condition.urgency}</span>
                      </p>
                      <Button 
                        size="sm" 
                        className="w-full" 
                        onClick={() => bookAppointment(condition.specialists)}
                      >
                        <Calendar className="h-4 w-4 mr-2" />
                        Book Appointment
                      </Button>
                    </div>
                  </div>
                </CardContent>
              </Card>
            ))}
          </div>

          {/* Disclaimer */}
          <Card className="bg-warning/5 border-warning/20">
            <CardContent className="pt-6">
              <div className="flex items-start space-x-3">
                <AlertCircle className="h-5 w-5 text-warning mt-0.5" />
                <div className="space-y-2">
                  <h4 className="font-semibold text-warning">Medical Disclaimer</h4>
                  <p className="text-sm text-muted-foreground">
                    This analysis is for informational purposes only and should not replace professional medical advice. 
                    Please consult with a healthcare provider for proper diagnosis and treatment.
                  </p>
                </div>
              </div>
            </CardContent>
          </Card>
        </div>
      )}
    </div>
  );
};

export default SymptomChecker;<|MERGE_RESOLUTION|>--- conflicted
+++ resolved
@@ -80,14 +80,10 @@
         additional_info: additionalInfo || undefined
       };
 
-<<<<<<< HEAD
       console.log('Sending request to:', buildApiUrl(API_CONFIG.ENDPOINTS.SYMPTOM_ANALYSIS));
       console.log('Request data:', requestData);
 
       const response = await apiRequest(buildApiUrl(API_CONFIG.ENDPOINTS.SYMPTOM_ANALYSIS), {
-=======
-      const response = await fetch('https://gpptch45-8000.inc1.devtunnels.ms/symptom-analysis', {
->>>>>>> da9bdaaf
         method: 'POST',
         body: JSON.stringify(requestData)
       });
