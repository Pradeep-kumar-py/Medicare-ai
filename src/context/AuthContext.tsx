import React, { createContext, useContext, useEffect, useState } from 'react';
import { User, Session } from '@supabase/supabase-js';
import { supabase } from '../integrations/supabase/client';
import { profileService } from '../integrations/supabase/services';
import type { Tables } from '../integrations/supabase/types';

type Profile = Tables<'profiles'>;

interface AuthContextType {
  user: User | null;
  profile: Profile | null;
  session: Session | null;
  loading: boolean;
  signIn: (email: string, password: string) => Promise<{ user: User | null; error: any }>;
  signUp: (email: string, password: string, userData?: any) => Promise<{ user: User | null; error: any }>;
  signOut: () => Promise<{ error: any }>;
  updateProfile: (updates: Partial<Profile>) => Promise<Profile | null>;
  refreshProfile: () => Promise<void>;
}

const AuthContext = createContext<AuthContextType | undefined>(undefined);

export const useAuth = () => {
  const context = useContext(AuthContext);
  if (context === undefined) {
    throw new Error('useAuth must be used within an AuthProvider');
  }
  return context;
};

interface AuthProviderProps {
  children: React.ReactNode;
}

export const AuthProvider: React.FC<AuthProviderProps> = ({ children }) => {
  const [user, setUser] = useState<User | null>(null);
  const [profile, setProfile] = useState<Profile | null>(null);
  const [session, setSession] = useState<Session | null>(null);
  const [loading, setLoading] = useState(true);

  const fetchProfile = async (userId: string) => {
    try {
      const profile = await profileService.getCurrentProfile();
      setProfile(profile);
    } catch (error) {
      console.error('Error fetching profile:', error);
<<<<<<< HEAD
      // Don't block auth flow if profile fetch fails
      setProfile(null);
    } finally {
      setLoading(false);
=======
      // If profile doesn't exist, create a minimal profile object
      // This prevents auth flow from breaking
      const minimalProfile: Profile = {
        id: userId,
        email: '',
        full_name: null,
        avatar_url: null,
        role: 'patient',
        phone: null,
        date_of_birth: null,
        gender: null,
        address: null,
        emergency_contact_name: null,
        emergency_contact_phone: null,
        medical_history: null,
        allergies: null,
        current_medications: null,
        insurance_provider: null,
        insurance_policy_number: null,
        preferred_language: null,
        created_at: new Date().toISOString(),
        updated_at: new Date().toISOString(),
      };
      setProfile(minimalProfile);
>>>>>>> b02e1acc
    }
  };

  const refreshProfile = async () => {
    if (user) {
      await fetchProfile(user.id);
    }
  };

  useEffect(() => {
    let mounted = true;
    
    // Get initial session
    const initializeAuth = async () => {
      try {
        const { data: { session }, error } = await supabase.auth.getSession();
        
        if (!mounted) return;
        
        if (error) {
          console.error('Session error:', error);
          setLoading(false);
          return;
        }
        
        setSession(session);
        setUser(session?.user ?? null);
        
        if (session?.user) {
          await fetchProfile(session.user.id);
        } else {
          setProfile(null);
          setLoading(false);
        }
      } catch (error) {
        console.error('Auth initialization error:', error);
        if (mounted) {
          setLoading(false);
        }
      }
    };

    initializeAuth();

    // Listen for auth changes
    const {
      data: { subscription },
    } = supabase.auth.onAuthStateChange(async (event, session) => {
      console.log('Auth state changed:', event, session?.user?.email);
      
      if (!mounted) return;
      
      setSession(session);
      setUser(session?.user ?? null);
      
      if (session?.user) {
        await fetchProfile(session.user.id);
      } else {
        setProfile(null);
<<<<<<< HEAD
        setLoading(false);
      }
=======
      }
      
      setLoading(false);
>>>>>>> b02e1acc
    });

    return () => {
      mounted = false;
      subscription.unsubscribe();
    };
  }, []); // Remove loading dependency to prevent infinite loops

  const signIn = async (email: string, password: string) => {
    try {
      console.log('Attempting sign in for:', email);
      const { data, error } = await supabase.auth.signInWithPassword({
        email,
        password,
      });
      
      if (error) {
        console.error('Sign in error:', error);
        throw error;
      }
      
      console.log('Sign in successful:', data.user?.email);
      return { user: data.user, error: null };
    } catch (error) {
      console.error('Sign in error:', error);
      return { user: null, error };
    }
  };

  const signUp = async (email: string, password: string, userData?: any) => {
    try {
      console.log('Attempting sign up for:', email);
      const { data, error } = await supabase.auth.signUp({
        email,
        password,
        options: {
          data: userData,
        },
      });
      
      if (error) {
        console.error('Sign up error:', error);
        throw error;
      }
      
      console.log('Sign up successful:', data.user?.email);
      return { user: data.user, error: null };
    } catch (error) {
      console.error('Sign up error:', error);
      return { user: null, error };
    }
  };

  const signOut = async () => {
    try {
      const { error } = await supabase.auth.signOut();
      if (error) throw error;
      
      setUser(null);
      setProfile(null);
      setSession(null);
      
      return { error: null };
    } catch (error) {
      console.error('Sign out error:', error);
      return { error };
    }
  };

  const updateProfile = async (updates: Partial<Profile>) => {
    try {
      const updatedProfile = await profileService.updateProfile(updates);
      setProfile(updatedProfile);
      return updatedProfile;
    } catch (error) {
      console.error('Update profile error:', error);
      return null;
    }
  };

  const value: AuthContextType = {
    user,
    profile,
    session,
    loading,
    signIn,
    signUp,
    signOut,
    updateProfile,
    refreshProfile,
  };

  return (
    <AuthContext.Provider value={value}>
      {children}
    </AuthContext.Provider>
  );
};<|MERGE_RESOLUTION|>--- conflicted
+++ resolved
@@ -44,37 +44,10 @@
       setProfile(profile);
     } catch (error) {
       console.error('Error fetching profile:', error);
-<<<<<<< HEAD
       // Don't block auth flow if profile fetch fails
       setProfile(null);
     } finally {
       setLoading(false);
-=======
-      // If profile doesn't exist, create a minimal profile object
-      // This prevents auth flow from breaking
-      const minimalProfile: Profile = {
-        id: userId,
-        email: '',
-        full_name: null,
-        avatar_url: null,
-        role: 'patient',
-        phone: null,
-        date_of_birth: null,
-        gender: null,
-        address: null,
-        emergency_contact_name: null,
-        emergency_contact_phone: null,
-        medical_history: null,
-        allergies: null,
-        current_medications: null,
-        insurance_provider: null,
-        insurance_policy_number: null,
-        preferred_language: null,
-        created_at: new Date().toISOString(),
-        updated_at: new Date().toISOString(),
-      };
-      setProfile(minimalProfile);
->>>>>>> b02e1acc
     }
   };
 
@@ -134,14 +107,8 @@
         await fetchProfile(session.user.id);
       } else {
         setProfile(null);
-<<<<<<< HEAD
         setLoading(false);
       }
-=======
-      }
-      
-      setLoading(false);
->>>>>>> b02e1acc
     });
 
     return () => {
